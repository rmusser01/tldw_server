# Chat_Functions.py
# Chat functions for interacting with the LLMs as chatbots
import base64
# Imports
import json
import logging
import os
import re
import sqlite3
import tempfile
import time
from datetime import datetime
from pathlib import Path
#
# External Imports
#
# Local Imports
from App_Function_Libraries.DB.DB_Manager import start_new_conversation, delete_messages_in_conversation, save_message
from App_Function_Libraries.DB.RAG_QA_Chat_DB import get_db_connection, get_conversation_name
from App_Function_Libraries.LLM_API_Calls import chat_with_openai, chat_with_anthropic, chat_with_cohere, \
    chat_with_groq, chat_with_openrouter, chat_with_deepseek, chat_with_mistral, chat_with_huggingface, chat_with_google
from App_Function_Libraries.LLM_API_Calls_Local import chat_with_aphrodite, chat_with_local_llm, chat_with_ollama, \
    chat_with_kobold, chat_with_llama, chat_with_oobabooga, chat_with_tabbyapi, chat_with_vllm, chat_with_custom_openai
from App_Function_Libraries.DB.SQLite_DB import load_media_content
from App_Function_Libraries.Utils.Utils import generate_unique_filename, load_and_log_configs
from App_Function_Libraries.Metrics.metrics_logger import log_counter, log_histogram
#
####################################################################################################
#
# Functions:

def approximate_token_count(history):
    try:
        total_text = ''
        for user_msg, bot_msg in history:
            if user_msg:
                total_text += user_msg + ' '
            if bot_msg:
                total_text += bot_msg + ' '
        total_tokens = len(total_text.split())
        return total_tokens
    except Exception as e:
        logging.error(f"Error calculating token count: {str(e)}")
        return 0


# FIXME - add model parameter
def chat_api_call(api_endpoint, api_key, input_data, prompt, temp, system_message, streaming, minp=None, maxp=None, model=None):
    logging.info(f"Debug - Chat API Call - API Endpoint: {api_endpoint}")
    log_counter("chat_api_call_attempt", labels={"api_endpoint": api_endpoint})
    start_time = time.time()
    try:
        logging.info(f"Debug - Chat API Call - API Endpoint: {api_endpoint}")
<<<<<<< HEAD
        logging.info(f"Debug - Chat API Call - API Key: {api_key[:5]}...{api_key[-5:]}")
=======
>>>>>>> 8c2484ad
        logging.info(f"Debug - Chat chat_api_call - API Endpoint: {api_endpoint}")
        if api_endpoint.lower() == 'openai':
            response = chat_with_openai(api_key, input_data, prompt, temp, system_message, streaming, minp, maxp, model)

        elif api_endpoint.lower() == 'anthropic':
            # Retrieve the model from config
            loaded_config_data = load_and_log_configs()
            if not model:
                model = loaded_config_data['anthropic_api']['model']
            response = chat_with_anthropic(
                api_key=api_key,
                input_data=input_data,
                model=model,
                custom_prompt_arg=prompt,
                max_retries=3,
                retry_delay=5,
                system_prompt=system_message,
                streaming=streaming,
            )

        elif api_endpoint.lower() == "cohere":
            response = chat_with_cohere(
                api_key,
                input_data,
                model=model,
                custom_prompt_arg=prompt,
                system_prompt=system_message,
                temp=temp
            )

        elif api_endpoint.lower() == "groq":
            response = chat_with_groq(api_key, input_data, prompt, temp, system_message)

        elif api_endpoint.lower() == "openrouter":
            response = chat_with_openrouter(api_key, input_data, prompt, temp, system_message)

        elif api_endpoint.lower() == "deepseek":
            response = chat_with_deepseek(api_key, input_data, prompt, temp, system_message)

        elif api_endpoint.lower() == "mistral":
            response = chat_with_mistral(api_key, input_data, prompt, temp, system_message)

        elif api_endpoint.lower() == "google":
            response = chat_with_google(api_key, input_data, prompt, temp, system_message)

        elif api_endpoint.lower() == "llama.cpp":
            response = chat_with_llama(input_data, prompt, temp, None, api_key, system_message)
        elif api_endpoint.lower() == "kobold":
            response = chat_with_kobold(input_data, api_key, prompt, temp, system_message)

        elif api_endpoint.lower() == "ooba":
            response = chat_with_oobabooga(input_data, api_key, prompt, temp, system_message)

        elif api_endpoint.lower() == "tabbyapi":
            response = chat_with_tabbyapi(input_data, prompt, temp, system_message)

        elif api_endpoint.lower() == "vllm":
            response = chat_with_vllm(input_data, prompt, system_message)

        elif api_endpoint.lower() == "local-llm":
            response = chat_with_local_llm(input_data, prompt, temp, system_message)

        elif api_endpoint.lower() == "huggingface":
            response = chat_with_huggingface(api_key, input_data, prompt, temp)  # , system_message)

        elif api_endpoint.lower() == "ollama":
            response = chat_with_ollama(input_data, prompt, None, api_key, temp, system_message)

        elif api_endpoint.lower() == "aphrodite":
            response = chat_with_aphrodite(input_data, prompt, temp, system_message)

        elif api_endpoint.lower() == "custom-openai-api":
            response = chat_with_custom_openai(api_key, input_data, prompt, temp, system_message)

        else:
            raise ValueError(f"Unsupported API endpoint: {api_endpoint}")

        call_duration = time.time() - start_time
        log_histogram("chat_api_call_duration", call_duration, labels={"api_endpoint": api_endpoint})
        log_counter("chat_api_call_success", labels={"api_endpoint": api_endpoint})
        return response

    except Exception as e:
        log_counter("chat_api_call_error", labels={"api_endpoint": api_endpoint, "error": str(e)})
        logging.error(f"Error in chat function: {str(e)}")
        return f"An error occurred: {str(e)}"


def chat(message, history, media_content, selected_parts, api_endpoint, api_key, custom_prompt, temperature,
         system_message=None, streaming=False, minp=None, maxp=None, model=None):
    log_counter("chat_attempt", labels={"api_endpoint": api_endpoint})
    start_time = time.time()
    try:
        logging.info(f"Debug - Chat Function - Message: {message}")
        logging.info(f"Debug - Chat Function - Media Content: {media_content}")
        logging.info(f"Debug - Chat Function - Selected Parts: {selected_parts}")
        logging.info(f"Debug - Chat Function - API Endpoint: {api_endpoint}")
        # logging.info(f"Debug - Chat Function - Prompt: {prompt}")

        # Ensure selected_parts is a list
        if not isinstance(selected_parts, (list, tuple)):
            selected_parts = [selected_parts] if selected_parts else []

        # logging.debug(f"Debug - Chat Function - Selected Parts (after check): {selected_parts}")

        # Combine the selected parts of the media content
        combined_content = "\n\n".join(
            [f"{part.capitalize()}: {media_content.get(part, '')}" for part in selected_parts if part in media_content])
        # Print first 500 chars
        # logging.debug(f"Debug - Chat Function - Combined Content: {combined_content[:500]}...")

        # Prepare the input for the API
        input_data = f"{combined_content}\n\n" if combined_content else ""
        for old_message, old_response in history:
            input_data += f"{old_message}\nAssistant: {old_response}\n\n"
        input_data += f"{message}\n"

        if system_message:
            print(f"System message: {system_message}")
            logging.debug(f"Debug - Chat Function - System Message: {system_message}")
        temperature = float(temperature) if temperature else 0.7
        temp = temperature

        logging.debug(f"Debug - Chat Function - Temperature: {temperature}")
        logging.debug(f"Debug - Chat Function - API Key: {api_key[:10]}")
        logging.debug(f"Debug - Chat Function - Prompt: {custom_prompt}")

        # Use the existing API request code based on the selected endpoint
        response = chat_api_call(api_endpoint, api_key, input_data, custom_prompt, temp, system_message, streaming, minp, maxp, model)

        if streaming:
            return response
        else:
            chat_duration = time.time() - start_time
            log_histogram("chat_duration", chat_duration, labels={"api_endpoint": api_endpoint})
            log_counter("chat_success", labels={"api_endpoint": api_endpoint})
            return response
    except Exception as e:
        log_counter("chat_error", labels={"api_endpoint": api_endpoint, "error": str(e)})
        logging.error(f"Error in chat function: {str(e)}")
        return f"An error occurred: {str(e)}"


def save_chat_history_to_db_wrapper(chatbot, conversation_id, media_content, media_name=None):
    log_counter("save_chat_history_to_db_attempt")
    start_time = time.time()
    logging.info(f"Attempting to save chat history. Media content type: {type(media_content)}")

    try:
        # First check if we can access the database
        try:
            with get_db_connection() as conn:
                cursor = conn.cursor()
                cursor.execute("SELECT 1")
        except sqlite3.DatabaseError as db_error:
            logging.error(f"Database is corrupted or inaccessible: {str(db_error)}")
            return conversation_id, "Database error: The database file appears to be corrupted. Please contact support."

        # Now attempt the save
        if not conversation_id:
            # Only for new conversations, not updates
            media_id = None
            if isinstance(media_content, dict) and 'content' in media_content:
                try:
                    content = media_content['content']
                    content_json = content if isinstance(content, dict) else json.loads(content)
                    media_id = content_json.get('webpage_url')
                    media_name = media_name or content_json.get('title', 'Unnamed Media')
                except (json.JSONDecodeError, AttributeError) as e:
                    logging.error(f"Error processing media content: {str(e)}")
                    media_id = "unknown_media"
                    media_name = media_name or "Unnamed Media"
            else:
                media_id = "unknown_media"
                media_name = media_name or "Unnamed Media"

            timestamp = datetime.now().strftime("%Y%m%d_%H%M%S")
            conversation_title = f"{media_name}_{timestamp}"
            conversation_id = start_new_conversation(title=conversation_title, media_id=media_id)
            logging.info(f"Created new conversation with ID: {conversation_id}")

        # For both new and existing conversations
        try:
            delete_messages_in_conversation(conversation_id)
            for user_msg, assistant_msg in chatbot:
                if user_msg:
                    save_message(conversation_id, "user", user_msg)
                if assistant_msg:
                    save_message(conversation_id, "assistant", assistant_msg)
        except sqlite3.DatabaseError as db_error:
            logging.error(f"Database error during message save: {str(db_error)}")
            return conversation_id, "Database error: Unable to save messages. Please try again or contact support."

        save_duration = time.time() - start_time
        log_histogram("save_chat_history_to_db_duration", save_duration)
        log_counter("save_chat_history_to_db_success")

        return conversation_id, "Chat history saved successfully!"

    except Exception as e:
        log_counter("save_chat_history_to_db_error", labels={"error": str(e)})
        error_message = f"Failed to save chat history: {str(e)}"
        logging.error(error_message, exc_info=True)
        return conversation_id, error_message


def save_chat_history(history, conversation_id, media_content):
    log_counter("save_chat_history_attempt")
    start_time = time.time()
    try:
        content, conversation_name = generate_chat_history_content(history, conversation_id, media_content)

        timestamp = datetime.now().strftime("%Y%m%d_%H%M%S")
        safe_conversation_name = re.sub(r'[^a-zA-Z0-9_-]', '_', conversation_name)
        base_filename = f"{safe_conversation_name}_{timestamp}.json"

        # Create a temporary file
        with tempfile.NamedTemporaryFile(mode='w', delete=False, suffix='.json') as temp_file:
            temp_file.write(content)
            temp_file_path = temp_file.name

        # Generate a unique filename
        unique_filename = generate_unique_filename(os.path.dirname(temp_file_path), base_filename)
        final_path = os.path.join(os.path.dirname(temp_file_path), unique_filename)

        # Rename the temporary file to the unique filename
        os.rename(temp_file_path, final_path)

        save_duration = time.time() - start_time
        log_histogram("save_chat_history_duration", save_duration)
        log_counter("save_chat_history_success")
        return final_path
    except Exception as e:
        log_counter("save_chat_history_error", labels={"error": str(e)})
        logging.error(f"Error saving chat history: {str(e)}")
        return None


def generate_chat_history_content(history, conversation_id, media_content):
    timestamp = datetime.now().strftime("%Y%m%d_%H%M%S")

    conversation_name = get_conversation_name(conversation_id)

    if not conversation_name:
        media_name = extract_media_name(media_content)
        if media_name:
            conversation_name = f"{media_name}-chat"
        else:
            conversation_name = f"chat-{timestamp}"  # Fallback name

    chat_data = {
        "conversation_id": conversation_id,
        "conversation_name": conversation_name,
        "timestamp": timestamp,
        "history": [
            {
                "role": "user" if i % 2 == 0 else "bot",
                "content": msg[0] if isinstance(msg, tuple) else msg
            }
            for i, msg in enumerate(history)
        ]
    }

    return json.dumps(chat_data, indent=2), conversation_name


def extract_media_name(media_content):
    if isinstance(media_content, dict):
        content = media_content.get('content', {})
        if isinstance(content, str):
            try:
                content = json.loads(content)
            except json.JSONDecodeError:
                logging.warning("Failed to parse media_content JSON string")
                return None

        # Try to extract title from the content
        if isinstance(content, dict):
            return content.get('title') or content.get('name')

    logging.warning(f"Unexpected media_content format: {type(media_content)}")
    return None


def update_chat_content(selected_item, use_content, use_summary, use_prompt, item_mapping):
    log_counter("update_chat_content_attempt")
    start_time = time.time()
    logging.debug(f"Debug - Update Chat Content - Selected Item: {selected_item}\n")
    logging.debug(f"Debug - Update Chat Content - Use Content: {use_content}\n\n\n\n")
    logging.debug(f"Debug - Update Chat Content - Use Summary: {use_summary}\n\n")
    logging.debug(f"Debug - Update Chat Content - Use Prompt: {use_prompt}\n\n")
    logging.debug(f"Debug - Update Chat Content - Item Mapping: {item_mapping}\n\n")

    if selected_item and selected_item in item_mapping:
        media_id = item_mapping[selected_item]
        content = load_media_content(media_id)
        selected_parts = []
        if use_content and "content" in content:
            selected_parts.append("content")
        if use_summary and "summary" in content:
            selected_parts.append("summary")
        if use_prompt and "prompt" in content:
            selected_parts.append("prompt")

        # Modified debug print
        if isinstance(content, dict):
            print(f"Debug - Update Chat Content - Content keys: {list(content.keys())}")
            for key, value in content.items():
                print(f"Debug - Update Chat Content - {key} (first 500 char): {str(value)[:500]}\n\n\n\n")
        else:
            print(f"Debug - Update Chat Content - Content(first 500 char): {str(content)[:500]}\n\n\n\n")

        print(f"Debug - Update Chat Content - Selected Parts: {selected_parts}")
        update_duration = time.time() - start_time
        log_histogram("update_chat_content_duration", update_duration)
        log_counter("update_chat_content_success")
        return content, selected_parts
    else:
        log_counter("update_chat_content_error", labels={"error": str("No item selected or item not in mapping")})
        print(f"Debug - Update Chat Content - No item selected or item not in mapping")
        return {}, []

#
# End of Chat functions
#######################################################################################################################


#######################################################################################################################
#
# Character Card Functions

CHARACTERS_FILE = Path('.', 'Helper_Scripts', 'Character_Cards', 'Characters.json')

def save_character(character_data):
    log_counter("save_character_attempt")
    start_time = time.time()
    characters_file = os.path.join(os.path.dirname(__file__), '..', 'Helper_Scripts', 'Character_Cards', 'Characters.json')
    characters_dir = os.path.dirname(characters_file)

    try:
        if os.path.exists(characters_file):
            with open(characters_file, 'r') as f:
                characters = json.load(f)
        else:
            characters = {}

        char_name = character_data['name']

        # Save the image separately if it exists
        if 'image' in character_data:
            img_data = base64.b64decode(character_data['image'])
            img_filename = f"{char_name.replace(' ', '_')}.png"
            img_path = os.path.join(characters_dir, img_filename)
            with open(img_path, 'wb') as f:
                f.write(img_data)
            character_data['image_path'] = os.path.abspath(img_path)
            del character_data['image']  # Remove the base64 image data from the JSON

        characters[char_name] = character_data

        with open(characters_file, 'w') as f:
            json.dump(characters, f, indent=2)

        save_duration = time.time() - start_time
        log_histogram("save_character_duration", save_duration)
        log_counter("save_character_success")
        logging.info(f"Character '{char_name}' saved successfully.")
    except Exception as e:
        log_counter("save_character_error", labels={"error": str(e)})
        logging.error(f"Error saving character: {str(e)}")


def load_characters():
    log_counter("load_characters_attempt")
    start_time = time.time()
    try:
        characters_file = os.path.join(os.path.dirname(__file__), '..', 'Helper_Scripts', 'Character_Cards', 'Characters.json')
        if os.path.exists(characters_file):
            with open(characters_file, 'r') as f:
                characters = json.load(f)
            logging.debug(f"Loaded {len(characters)} characters from {characters_file}")
            load_duration = time.time() - start_time
            log_histogram("load_characters_duration", load_duration)
            log_counter("load_characters_success", labels={"character_count": len(characters)})
            return characters
        else:
            logging.warning(f"Characters file not found: {characters_file}")
            return {}
    except Exception as e:
        log_counter("load_characters_error", labels={"error": str(e)})
        return {}


def get_character_names():
    log_counter("get_character_names_attempt")
    start_time = time.time()
    try:
        characters = load_characters()
        names = list(characters.keys())
        get_names_duration = time.time() - start_time
        log_histogram("get_character_names_duration", get_names_duration)
        log_counter("get_character_names_success", labels={"name_count": len(names)})
        return names
    except Exception as e:
        log_counter("get_character_names_error", labels={"error": str(e)})
        logging.error(f"Error getting character names: {str(e)}")
        return []

#
# End of Chat.py
##########################################################################################################################<|MERGE_RESOLUTION|>--- conflicted
+++ resolved
@@ -51,10 +51,7 @@
     start_time = time.time()
     try:
         logging.info(f"Debug - Chat API Call - API Endpoint: {api_endpoint}")
-<<<<<<< HEAD
-        logging.info(f"Debug - Chat API Call - API Key: {api_key[:5]}...{api_key[-5:]}")
-=======
->>>>>>> 8c2484ad
+        logging.info(f"Debug - Chat API Call - API Key: {api_key[:4]}...{api_key[-4:]}")
         logging.info(f"Debug - Chat chat_api_call - API Endpoint: {api_endpoint}")
         if api_endpoint.lower() == 'openai':
             response = chat_with_openai(api_key, input_data, prompt, temp, system_message, streaming, minp, maxp, model)
